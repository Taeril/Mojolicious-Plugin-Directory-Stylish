--- conflicted
+++ resolved
@@ -5,11 +5,7 @@
 use Encode ();
 
 my $dir = dirname(__FILE__);
-<<<<<<< HEAD
-plugin 'Directory', root => $dir, json => 1;
-=======
-plugin 'Directory::Stylish', root => $dir;
->>>>>>> 64ae7082
+plugin 'Directory::Stylish', root => $dir, enable_json => 1;
 
 use Test::More tests => 2;
 use Test::Mojo;
